<?xml version="1.0" encoding="UTF-8" ?>
<project xmlns="http://maven.apache.org/POM/4.0.0" xmlns:xsi="http://www.w3.org/2001/XMLSchema-instance" xsi:schemaLocation="http://maven.apache.org/POM/4.0.0 http://maven.apache.org/xsd/maven-4.0.0.xsd">
    <modelVersion>4.0.0</modelVersion>

    <groupId>com.zaxxer</groupId>
    <artifactId>nuprocess</artifactId>
<<<<<<< HEAD
    <version>2.0.2-SNAPSHOT</version>
=======
    <version>1.3-atlassian-11-SNAPSHOT</version>
>>>>>>> 60cf87c3
    <packaging>bundle</packaging>

    <name>NuProcess-Atlassian</name>
    <description>An Atlassian fork of low-overhead, non-blocking I/O, external Process execution implementation for Java.</description>
    <url>https://stash.dev.internal.atlassian.com/projects/STASH/repos/nuprocess</url>

    <organization>
        <name>Atlassian</name>
        <url>https://stash.dev.internal.atlassian.com/projects/STASH/repos/nuprocess</url>
    </organization>

    <scm>
        <connection>scm:git:ssh://git@stash.dev.internal.atlassian.com:7999/stash/nuprocess.git</connection>
        <developerConnection>scm:git:ssh://git@stash.dev.internal.atlassian.com:7999/stash/nuprocess.git</developerConnection>
        <url>ssh://git@stash.dev.internal.atlassian.com:7999/stash/nuprocess.git</url>
        <tag>HEAD</tag>
    </scm>

    <distributionManagement>
        <repository>
            <id>atlassian-3rdparty</id>
            <url>https://packages.atlassian.com/maven/3rdparty</url>
        </repository>
        <snapshotRepository>
            <id>atlassian-3rdparty-snapshot</id>
            <url>https://packages.atlassian.com/maven/3rdparty-snapshot</url>
        </snapshotRepository>
    </distributionManagement>

    <licenses>
        <license>
            <name>The Apache Software License, Version 2.0</name>
            <url>http://www.apache.org/licenses/LICENSE-2.0.txt</url>
            <distribution>repo</distribution>
        </license>
    </licenses>

    <developers>
        <developer>
            <name>Brett Wooldridge</name>
            <email>brett.wooldridge@gmail.com</email>
        </developer>
        <developer>
            <name>Ben Hamilton</name>
        </developer>
        <developer>
            <name>Rich DiCroce</name>
        </developer>
        <developer>
            <name>Chris Cladden</name>
        </developer>
        <developer>
            <name>Bryan Turner</name>
        </developer>
        <developer>
        <name>Anton Ermolenko</name>
        </developer>
    </developers>

    <properties>
        <project.build.sourceEncoding>UTF-8</project.build.sourceEncoding>
    </properties>

    <dependencies>
        <dependency>
            <groupId>net.java.dev.jna</groupId>
            <artifactId>jna</artifactId>
            <version>5.5.0</version>
        </dependency>
        <dependency>
            <groupId>junit</groupId>
            <artifactId>junit</artifactId>
            <version>4.12</version>
            <scope>test</scope>
        </dependency>
        <dependency>
            <groupId>org.hamcrest</groupId>
            <artifactId>hamcrest-junit</artifactId>
            <version>2.0.0.0</version>
            <scope>test</scope>
        </dependency>
    </dependencies>

    <build>
        <sourceDirectory>src/main/java</sourceDirectory>
        <testSourceDirectory>src/test/java</testSourceDirectory>
        <plugins>
            <plugin>
                <groupId>org.apache.maven.plugins</groupId>
                <artifactId>maven-compiler-plugin</artifactId>
                <version>3.1</version>
                <configuration>
                    <source>1.7</source>
                    <target>1.7</target>
                </configuration>
            </plugin>
            <!-- Note: we might need this for removing side-effect on InterruptTest
            <plugin>
                <groupId>org.apache.maven.plugins</groupId>
                <artifactId>maven-surefire-plugin</artifactId>
                <version>2.18.1</version>
                <configuration>
                    <reuseForks>false</reuseForks>
                </configuration>
            </plugin>
            -->
            <plugin>
                <groupId>org.apache.felix</groupId>
                <artifactId>maven-bundle-plugin</artifactId>
                <version>2.3.7</version>
                <extensions>true</extensions>
                <configuration>
                    <instructions>
                        <Bundle-Name>NuProcess</Bundle-Name>
                        <Export-Package>
                            com.zaxxer.nuprocess;version="${project.version}",
                            com.zaxxer.nuprocess.codec;version="${project.version}"
                        </Export-Package>
                        <Import-Package>com.sun.*</Import-Package>
                        <Bundle-SymbolicName>${project.groupId}.${project.artifactId}</Bundle-SymbolicName>
                    </instructions>
                </configuration>
            </plugin>
            <plugin>
                <groupId>org.apache.maven.plugins</groupId>
                <artifactId>maven-source-plugin</artifactId>
                <version>2.2.1</version>
                <configuration>
                    <!-- outputDirectory>/absolute/path/to/the/output/directory</outputDirectory> <finalName>filename-of-generated-jar-file</finalName -->
                    <attach>true</attach>
                </configuration>
                <executions>
                    <execution>
                        <id>attach-sources</id>
                        <goals>
                            <goal>jar</goal>
                        </goals>
                    </execution>
                </executions>
            </plugin>
            <plugin>
                <groupId>org.apache.maven.plugins</groupId>
                <artifactId>maven-javadoc-plugin</artifactId>
                <version>2.10.2</version>
                <configuration>
                    <show>public</show>
                    <sourceFileExcludes>
                        <exclude>**/NuProcessFactory.java</exclude>
                    </sourceFileExcludes>
                    <excludePackageNames>com.zaxxer.nuprocess.internal,com.zaxxer.nuprocess.linux,com.zaxxer.nuprocess.osx,com.zaxxer.nuprocess.windows</excludePackageNames>
                    <attach>true</attach>
                </configuration>
                <executions>
                    <execution>
                        <id>attach-javadocs</id>
                        <goals>
                            <goal>jar</goal>
                        </goals>
                    </execution>
                </executions>
            </plugin>
        </plugins>
    </build>
</project><|MERGE_RESOLUTION|>--- conflicted
+++ resolved
@@ -4,11 +4,7 @@
 
     <groupId>com.zaxxer</groupId>
     <artifactId>nuprocess</artifactId>
-<<<<<<< HEAD
-    <version>2.0.2-SNAPSHOT</version>
-=======
-    <version>1.3-atlassian-11-SNAPSHOT</version>
->>>>>>> 60cf87c3
+    <version>2.0.1-atlassian-1-SNAPSHOT</version>
     <packaging>bundle</packaging>
 
     <name>NuProcess-Atlassian</name>
@@ -76,7 +72,7 @@
         <dependency>
             <groupId>net.java.dev.jna</groupId>
             <artifactId>jna</artifactId>
-            <version>5.5.0</version>
+            <version>5.6.0</version>
         </dependency>
         <dependency>
             <groupId>junit</groupId>
