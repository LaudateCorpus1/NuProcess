<?xml version="1.0" encoding="UTF-8" ?>
<project xmlns="http://maven.apache.org/POM/4.0.0" xmlns:xsi="http://www.w3.org/2001/XMLSchema-instance" xsi:schemaLocation="http://maven.apache.org/POM/4.0.0 http://maven.apache.org/xsd/maven-4.0.0.xsd">
    <modelVersion>4.0.0</modelVersion>

    <groupId>com.zaxxer</groupId>
    <artifactId>nuprocess</artifactId>
<<<<<<< HEAD
    <version>1.3.0-SNAPSHOT</version>
=======
    <version>1.3-atlassian-11-SNAPSHOT</version>
>>>>>>> 60cf87c3
    <packaging>bundle</packaging>

    <name>NuProcess-Atlassian</name>
    <description>An Atlassian fork of low-overhead, non-blocking I/O, external Process execution implementation for Java.</description>
    <url>https://stash.dev.internal.atlassian.com/projects/STASH/repos/nuprocess</url>

    <organization>
        <name>Atlassian</name>
        <url>https://stash.dev.internal.atlassian.com/projects/STASH/repos/nuprocess</url>
    </organization>

    <scm>
        <connection>scm:git:ssh://git@stash.dev.internal.atlassian.com:7999/stash/nuprocess.git</connection>
        <developerConnection>scm:git:ssh://git@stash.dev.internal.atlassian.com:7999/stash/nuprocess.git</developerConnection>
        <url>ssh://git@stash.dev.internal.atlassian.com:7999/stash/nuprocess.git</url>
        <tag>HEAD</tag>
    </scm>

    <distributionManagement>
        <repository>
            <id>atlassian-3rdparty</id>
            <url>https://packages.atlassian.com/maven/3rdparty</url>
        </repository>
        <snapshotRepository>
            <id>atlassian-3rdparty-snapshot</id>
            <url>https://packages.atlassian.com/maven/3rdparty-snapshot</url>
        </snapshotRepository>
    </distributionManagement>

    <licenses>
        <license>
            <name>The Apache Software License, Version 2.0</name>
            <url>http://www.apache.org/licenses/LICENSE-2.0.txt</url>
            <distribution>repo</distribution>
        </license>
    </licenses>

    <developers>
        <developer>
            <name>Brett Wooldridge</name>
            <email>brett.wooldridge@gmail.com</email>
        </developer>
        <developer>
            <name>Ben Hamilton</name>
        </developer>
        <developer>
            <name>Rich DiCroce</name>
        </developer>
        <developer>
            <name>Chris Cladden</name>
        </developer>
        <developer>
            <name>Bryan Turner</name>
        </developer>
        <developer>
        <name>Anton Ermolenko</name>
        </developer>
    </developers>

    <properties>
        <project.build.sourceEncoding>UTF-8</project.build.sourceEncoding>
    </properties>

    <dependencies>
        <dependency>
            <groupId>net.java.dev.jna</groupId>
            <artifactId>jna</artifactId>
            <version>5.2.0</version>
        </dependency>
        <dependency>
            <groupId>junit</groupId>
            <artifactId>junit</artifactId>
            <version>4.12</version>
            <scope>test</scope>
        </dependency>
        <dependency>
            <groupId>org.hamcrest</groupId>
            <artifactId>hamcrest-junit</artifactId>
            <version>2.0.0.0</version>
            <scope>test</scope>
        </dependency>
    </dependencies>

    <build>
        <sourceDirectory>src/main/java</sourceDirectory>
        <testSourceDirectory>src/test/java</testSourceDirectory>
        <plugins>
            <plugin>
                <groupId>org.apache.maven.plugins</groupId>
                <artifactId>maven-compiler-plugin</artifactId>
                <version>3.1</version>
                <configuration>
                    <source>1.7</source>
                    <target>1.7</target>
                </configuration>
            </plugin>
            <!-- Note: we might need this for removing side-effect on InterruptTest
            <plugin>
                <groupId>org.apache.maven.plugins</groupId>
                <artifactId>maven-surefire-plugin</artifactId>
                <version>2.18.1</version>
                <configuration>
                    <reuseForks>false</reuseForks>
                </configuration>
            </plugin>
            -->
            <plugin>
                <groupId>org.apache.felix</groupId>
                <artifactId>maven-bundle-plugin</artifactId>
                <version>2.3.7</version>
                <extensions>true</extensions>
                <configuration>
                    <instructions>
                        <Bundle-Name>NuProcess</Bundle-Name>
                        <Export-Package>
                            com.zaxxer.nuprocess;version="${project.version}",
                            com.zaxxer.nuprocess.codec;version="${project.version}"
                        </Export-Package>
                        <Import-Package>com.sun.*</Import-Package>
                        <Bundle-SymbolicName>${project.groupId}.${project.artifactId}</Bundle-SymbolicName>
                    </instructions>
                </configuration>
            </plugin>
            <plugin>
                <groupId>org.apache.maven.plugins</groupId>
                <artifactId>maven-source-plugin</artifactId>
                <version>2.2.1</version>
                <configuration>
                    <!-- outputDirectory>/absolute/path/to/the/output/directory</outputDirectory> <finalName>filename-of-generated-jar-file</finalName -->
                    <attach>true</attach>
                </configuration>
                <executions>
                    <execution>
                        <id>attach-sources</id>
                        <goals>
                            <goal>jar</goal>
                        </goals>
                    </execution>
                </executions>
            </plugin>
            <plugin>
                <groupId>org.apache.maven.plugins</groupId>
                <artifactId>maven-javadoc-plugin</artifactId>
                <version>2.10.2</version>
                <configuration>
                    <show>public</show>
                    <sourceFileExcludes>
                        <exclude>**/NuProcessFactory.java</exclude>
                    </sourceFileExcludes>
                    <excludePackageNames>com.zaxxer.nuprocess.internal,com.zaxxer.nuprocess.linux,com.zaxxer.nuprocess.osx,com.zaxxer.nuprocess.windows</excludePackageNames>
                    <attach>true</attach>
                </configuration>
                <executions>
                    <execution>
                        <id>attach-javadocs</id>
                        <goals>
                            <goal>jar</goal>
                        </goals>
                    </execution>
                </executions>
            </plugin>
        </plugins>
    </build>
</project><|MERGE_RESOLUTION|>--- conflicted
+++ resolved
@@ -4,11 +4,7 @@
 
     <groupId>com.zaxxer</groupId>
     <artifactId>nuprocess</artifactId>
-<<<<<<< HEAD
-    <version>1.3.0-SNAPSHOT</version>
-=======
     <version>1.3-atlassian-11-SNAPSHOT</version>
->>>>>>> 60cf87c3
     <packaging>bundle</packaging>
 
     <name>NuProcess-Atlassian</name>
