--- conflicted
+++ resolved
@@ -27,7 +27,6 @@
 import com.zaxxer.nuprocess.NuProcess;
 import com.zaxxer.nuprocess.internal.BaseEventProcessor;
 import com.zaxxer.nuprocess.internal.LibC;
-import org.slf4j.LoggerFactory;
 
 /**
  * @author Brett Wooldridge
@@ -35,10 +34,6 @@
 class ProcessEpoll extends BaseEventProcessor<LinuxProcess>
 {
    private static final int EVENT_POOL_SIZE = 64;
-   /* If set, after run() completes the processing loop for a synchronous process it will use an unbounded waitpid,
-    * rather than WNOHANG, to ensure the process is reaped. By default, WNOHANG is used in a backoff loop. */
-   private static final boolean RUN_UNBOUNDED_WAITPID =
-           Boolean.getBoolean("com.zaxxer.nuprocess.run.unboundedWaitpid");
    private static final BlockingQueue<EpollEvent> eventPool;
 
    private final int epoll;
@@ -49,10 +44,6 @@
 
    static
    {
-      if (RUN_UNBOUNDED_WAITPID) {
-         LoggerFactory.getLogger(ProcessEpoll.class).info("Using unbounded waitpid for synchronous processes");
-      }
-
       eventPool = new ArrayBlockingQueue<>(EVENT_POOL_SIZE);
       for (int i = 0; i < EVENT_POOL_SIZE; i++) {
          EpollEvent event = new EpollEvent();
@@ -197,14 +188,8 @@
          if (deadPool.isEmpty()) {
             logger.debug("{}: The deadpool is already empty", process.getPid());
          }
-         else if (RUN_UNBOUNDED_WAITPID) {
-            // Use an _unbounded_ wait for the processes in the deadpool. This ensures the process is
-            // reaped, but at the potential cost of a misbehaving process "eating" a thread
+         else {
             waitForDeadPool();
-         }
-         else {
-            // Poll for the processes in the deadpool, using a backoff timer to prevent busy looping
-            pollForDeadPool();
          }
       }
    }
@@ -235,7 +220,6 @@
          if (nev == -1) {
             int errno = Native.getLastError();
             if (errno == LibC.EINTR) {
-<<<<<<< HEAD
                // Signals received while in epoll_wait can interrupt the call and, per the documentation for
                // SA_RESTART, it will not be restarted automatically. When that happens, we manually restart
                // epoll_wait by returning true, which ensures BaseEventProcessor.run() calls process() again.
@@ -244,16 +228,6 @@
                return true;
             }
 
-=======
-               // epoll_wait is not restarted, regardless of SA_RESTART, if it's interrupted by a
-               // signal. To prevent leaking processes, return true to indicate processing is not
-               // idle and ensure the run() loop calls process again
-               logger.debug("Interrupted in epoll_wait; retrying");
-               return true;
-            }
-
-            // For any other error, throw an exception and include errno to facilitate debugging
->>>>>>> ed4f4057
             throw new RuntimeException("Error waiting for epoll (" + errno + ")");
          }
 
@@ -322,7 +296,7 @@
                linuxProcess.getStderr().release();
             }
          }
-         checkDeadPool(true);
+         checkDeadPool();
       }
    }
 
@@ -374,7 +348,7 @@
       }
    }
 
-   private void checkDeadPool(boolean noHang)
+   private void checkDeadPool()
    {
       if (deadPool.isEmpty()) {
          return;
@@ -384,7 +358,7 @@
       Iterator<LinuxProcess> iterator = deadPool.iterator();
       while (iterator.hasNext()) {
          LinuxProcess process = iterator.next();
-         int rc = LibC.waitpid(process.getPid(), ret, noHang ? LibC.WNOHANG : 0);
+         int rc = LibC.waitpid(process.getPid(), ret, LibC.WNOHANG);
          if (rc == 0) {
             continue;
          }
@@ -438,13 +412,13 @@
     * This loop will wait up to the {@link #LINGER_TIME_MS configured linger timeout} for the process to
     * terminate. At that point, if the process still hasn't terminated, it is abandoned.
     */
-   private void pollForDeadPool()
+   private void waitForDeadPool()
    {
       long sleepInterval = 0L;
       long start = System.currentTimeMillis();
       long timeout = start + LINGER_TIME_MS;
       while (true) {
-         checkDeadPool(true);
+         checkDeadPool();
          if (deadPool.isEmpty()) {
             logger.debug("Drained the deadpool in {}ms", System.currentTimeMillis() - start);
             break;
@@ -468,31 +442,4 @@
          sleepInterval = (sleepInterval * 2L) + 1L;
       }
    }
-
-   /**
-    * Uses an <i>unbounded</i> {@code waitpid} (i.e. {@code waitpid} without {@code WNOHANG}) to wait for the
-    * {@link #deadPool} to empty. This ensures the deadpool is always drained and every process is reaped, but
-    * risks misbehaving processes blocking this thread indefinitely if they don't exit.
-    */
-   private void waitForDeadPool()
-   {
-      long start = System.currentTimeMillis();
-      checkDeadPool(false);
-      long duration = System.currentTimeMillis() - start;
-
-      // Without WNOHANG, waitpid should either return -1 (failure) or some positive value to indicate
-      // the child has exited. Either way, the deadpool should always be empty after a single pass
-      if (deadPool.isEmpty()) {
-         if (duration > LINGER_TIME_MS) {
-            logger.warn("Reaped the deadpool in {}ms", duration);
-         }
-         else {
-            logger.debug("Reaped the deadpool in {}ms", duration);
-         }
-      }
-      else {
-         // This shouldn't be possible, but just in case it happens we log so we can detect it
-         logger.warn("After {}ms reaping, the deadpool still has {} process(es)", duration, deadPool.size());
-      }
-   }
 }