--- conflicted
+++ resolved
@@ -309,11 +309,7 @@
       }
       catch (Exception e) {
          // Don't let an exception thrown from the user's handler interrupt us
-<<<<<<< HEAD
-         LOGGER.log(Level.WARNING, "Exception thrown from handler", e);
-=======
          LOGGER.warn("Exception thrown from handler", e);
->>>>>>> ed4f4057
       }
       finally {
          exitPending.countDown();
@@ -493,11 +489,7 @@
          return true;
       }
       catch (Exception e) {
-<<<<<<< HEAD
-         LOGGER.log(Level.SEVERE, "Exception thrown handling writes to stdin " + processHandler, e);
-=======
          LOGGER.warn("Exception thrown handling writes to stdin " + processHandler, e);
->>>>>>> ed4f4057
 
          // Don't let an exception thrown from the user's handler interrupt us
          return false;
@@ -573,11 +565,7 @@
       }
       catch (Exception e) {
          // Don't let an exception thrown from the user's handler interrupt us
-<<<<<<< HEAD
-         LOGGER.log(Level.WARNING, "Exception thrown from handler", e);
-=======
          LOGGER.warn("Exception thrown from handler", e);
->>>>>>> ed4f4057
       }
    }
 
@@ -588,11 +576,7 @@
       }
       catch (Exception e) {
          // Don't let an exception thrown from the user's handler interrupt us
-<<<<<<< HEAD
-         LOGGER.log(Level.WARNING, "Exception thrown from handler", e);
-=======
          LOGGER.warn("Exception thrown from handler", e);
->>>>>>> ed4f4057
       }
    }
 
